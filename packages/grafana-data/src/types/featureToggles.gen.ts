// NOTE: This file was auto generated.  DO NOT EDIT DIRECTLY!
// To change feature flags, edit:
//  pkg/services/featuremgmt/registry.go
// Then run tests in:
//  pkg/services/featuremgmt/toggles_gen_test.go

/**
 * Describes available feature toggles in Grafana. These can be configured via
 * conf/custom.ini to enable features under development or not yet available in
 * stable version.
 *
 * Only enabled values will be returned in this interface
 *
 * @public
 */
export interface FeatureToggles {
  [name: string]: boolean | undefined; // support any string value

  trimDefaults?: boolean;
  envelopeEncryption?: boolean;
  httpclientprovider_azure_auth?: boolean;
  ['service-accounts']?: boolean;
  database_metrics?: boolean;
  dashboardPreviews?: boolean;
  dashboardPreviewsScheduler?: boolean;
  dashboardPreviewsAdmin?: boolean;
  ['live-config']?: boolean;
  ['live-pipeline']?: boolean;
  ['live-service-web-worker']?: boolean;
  queryOverLive?: boolean;
  panelTitleSearch?: boolean;
  tempoSearch?: boolean;
  tempoBackendSearch?: boolean;
  tempoServiceGraph?: boolean;
  lokiBackendMode?: boolean;
  accesscontrol?: boolean;
  ['accesscontrol-builtins']?: boolean;
  prometheus_azure_auth?: boolean;
  influxdbBackendMigration?: boolean;
  newNavigation?: boolean;
  showFeatureFlagsInUI?: boolean;
  disable_http_request_histogram?: boolean;
  validatedQueries?: boolean;
  publicDashboards?: boolean;
  lokiLive?: boolean;
  swaggerUi?: boolean;
  featureHighlights?: boolean;
  dashboardComments?: boolean;
  annotationComments?: boolean;
  migrationLocking?: boolean;
  saveDashboardDrawer?: boolean;
  storage?: boolean;
  alertProvisioning?: boolean;
  storageLocalUpload?: boolean;
  azureMonitorResourcePickerForMetrics?: boolean;
  explore2Dashboard?: boolean;
<<<<<<< HEAD
  grpcServer?: boolean;
=======
  persistNotifications?: boolean;
>>>>>>> c1f766a3
}<|MERGE_RESOLUTION|>--- conflicted
+++ resolved
@@ -54,9 +54,6 @@
   storageLocalUpload?: boolean;
   azureMonitorResourcePickerForMetrics?: boolean;
   explore2Dashboard?: boolean;
-<<<<<<< HEAD
   grpcServer?: boolean;
-=======
   persistNotifications?: boolean;
->>>>>>> c1f766a3
 }