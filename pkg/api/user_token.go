--- conflicted
+++ resolved
@@ -32,14 +32,9 @@
 func (hs *HTTPServer) logoutUserFromAllDevicesInternal(ctx context.Context, userID int64) response.Response {
 	userQuery := user.GetUserByIDQuery{ID: userID}
 
-<<<<<<< HEAD
 	_, err := hs.userService.GetByID(ctx, &userQuery)
 	if err != nil {
-		if errors.Is(err, models.ErrUserNotFound) {
-=======
-	if err := hs.SQLStore.GetUserById(ctx, &userQuery); err != nil {
 		if errors.Is(err, user.ErrUserNotFound) {
->>>>>>> b1f355fd
 			return response.Error(404, "User not found", err)
 		}
 		return response.Error(500, "Could not read user from database", err)
@@ -58,14 +53,9 @@
 func (hs *HTTPServer) getUserAuthTokensInternal(c *models.ReqContext, userID int64) response.Response {
 	userQuery := user.GetUserByIDQuery{ID: userID}
 
-<<<<<<< HEAD
 	_, err := hs.userService.GetByID(c.Req.Context(), &userQuery)
 	if err != nil {
-		if errors.Is(err, models.ErrUserNotFound) {
-=======
-	if err := hs.SQLStore.GetUserById(c.Req.Context(), &userQuery); err != nil {
 		if errors.Is(err, user.ErrUserNotFound) {
->>>>>>> b1f355fd
 			return response.Error(http.StatusNotFound, "User not found", err)
 		} else if errors.Is(err, user.ErrCaseInsensitive) {
 			return response.Error(http.StatusConflict,
@@ -133,16 +123,10 @@
 }
 
 func (hs *HTTPServer) revokeUserAuthTokenInternal(c *models.ReqContext, userID int64, cmd models.RevokeAuthTokenCmd) response.Response {
-<<<<<<< HEAD
 	userQuery := user.GetUserByIDQuery{ID: userID}
 	_, err := hs.userService.GetByID(c.Req.Context(), &userQuery)
 	if err != nil {
-		if errors.Is(err, models.ErrUserNotFound) {
-=======
-	userQuery := models.GetUserByIdQuery{Id: userID}
-	if err := hs.SQLStore.GetUserById(c.Req.Context(), &userQuery); err != nil {
 		if errors.Is(err, user.ErrUserNotFound) {
->>>>>>> b1f355fd
 			return response.Error(404, "User not found", err)
 		}
 		return response.Error(500, "Failed to get user", err)
