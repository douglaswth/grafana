--- conflicted
+++ resolved
@@ -5,33 +5,7 @@
         "meta": {
           "custom": {
             "stats": {
-              "summary": {
-                "bytesProcessedPerSecond": 3507022,
-                "linesProcessedPerSecond": 24818,
-                "totalBytesProcessed": 7772,
-                "totalLinesProcessed": 55,
-                "execTime": 0.002216125
-              },
               "store": {
-<<<<<<< HEAD
-                "decompressedBytes": 7772,
-                "decompressedLines": 55,
-                "totalDuplicates": 0,
-                "totalChunksRef": 2,
-                "totalChunksDownloaded": 2,
-                "headChunkBytes": 0,
-                "chunksDownloadTime": 0.000390958,
-                "headChunkLines": 0,
-                "compressedBytes": 31432
-              },
-              "ingester": {
-                "totalChunksMatched": 0,
-                "headChunkLines": 0,
-                "decompressedLines": 0,
-                "compressedBytes": 0,
-                "totalDuplicates": 0,
-                "totalReached": 0,
-=======
                 "totalChunksDownloaded": 2,
                 "decompressedLines": 55,
                 "totalDuplicates": 0,
@@ -50,12 +24,8 @@
                 "compressedBytes": 0,
                 "decompressedLines": 0,
                 "totalChunksMatched": 0,
->>>>>>> 3e93d622
                 "totalBatches": 0,
                 "headChunkBytes": 0,
-<<<<<<< HEAD
-                "decompressedBytes": 0
-=======
                 "headChunkLines": 0
               },
               "summary": {
@@ -64,7 +34,6 @@
                 "totalBytesProcessed": 7772,
                 "totalLinesProcessed": 55,
                 "execTime": 0.002216125
->>>>>>> 3e93d622
               }
             }
           }
