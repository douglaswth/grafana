package prefimpl

import (
	"context"
	"fmt"
	"sort"

	pref "github.com/grafana/grafana/pkg/services/preference"
)

// preferenceKey represents the primarily used index to access
// preferences.
//
// Preferences are typically either addressed by just OrgID;
// OrgID and UserID; or OrgID and UserID. Since all these IDs are one
// or more, using zero to represent "not relevant" replicates how the
// equivalent database index is structured.
type preferenceKey struct {
	OrgID  int64
	TeamID int64
	UserID int64
}

// inmemStore implements an implementation of store appropriate for
// testing without needing a full SQL database.
type inmemStore struct {
	preference map[preferenceKey]pref.Preference
	idMap      map[int64]preferenceKey
	nextID     int64
}

func (s *inmemStore) Get(ctx context.Context, preference *pref.Preference) (*pref.Preference, error) {
	res, ok := s.preference[preferenceKey{
		OrgID:  preference.OrgID,
		TeamID: preference.TeamID,
		UserID: preference.UserID,
	}]
	if !ok {
		return nil, pref.ErrPrefNotFound
	}

	return &res, nil
}

// List returns, in order, preferences relevant to the Organization,
// Org+Teams, and Org+User from the preference argument. The order is
// important, since later elements will override earlier when used
// in GetWithDefaults.
//
// Global preferences are not stored in the storage, but rather in the
// settings.Cfg structure, and are not returned by List.
func (s *inmemStore) List(ctx context.Context, preference *pref.Preference) ([]*pref.Preference, error) {
	res := []*pref.Preference{}

	// Org
	p, ok := s.preference[preferenceKey{
		OrgID: preference.OrgID,
	}]
	if ok {
		res = append(res, &p)
	}

	// Org + Teams (teams are numerically ordered)
	sort.Slice(preference.Teams, func(i, j int) bool {
		return preference.Teams[i] < preference.Teams[j]
	})

	for _, t := range preference.Teams {
		p, ok := s.preference[preferenceKey{
			OrgID:  preference.OrgID,
			TeamID: t,
		}]
		if !ok {
			continue
		}

		res = append(res, &p)
	}

	// Org + UserID
	if preference.UserID != 0 { // avoid adding the org preferences twice
		p, ok := s.preference[preferenceKey{
			OrgID:  preference.OrgID,
			UserID: preference.UserID,
		}]
		if ok {
			res = append(res, &p)
		}
	}

	return res, nil
}

func (s *inmemStore) Insert(ctx context.Context, preference *pref.Preference) (int64, error) {
	key := preferenceKey{
		OrgID:  preference.OrgID,
		TeamID: preference.TeamID,
		UserID: preference.UserID,
	}

	var p = *preference
	p.ID = s.nextID
	s.nextID++

	if _, exists := s.preference[key]; exists {
		return 0, fmt.Errorf("conflict in fake, preference for [orgid=%d, userid=%d, teamid=%d] already exists", preference.OrgID, preference.UserID, preference.TeamID)
	}

	s.preference[key] = p
	s.idMap[p.ID] = key
	return p.ID, nil
}

func (s *inmemStore) Update(ctx context.Context, preference *pref.Preference) error {
	key, ok := s.idMap[preference.ID]
	if !ok {
		return pref.ErrPrefNotFound
	}

	s.preference[key] = *preference
	return nil
}

<<<<<<< HEAD
// TODO: implement DeleteByUser
func (s *inmemStore) DeleteByUser(ctx context.Context, userID int64) error {
	return nil
=======
func (s *inmemStore) DeleteByUser(ctx context.Context, userID int64) error {
	panic("not yet implemented")
>>>>>>> f5cace8b
}<|MERGE_RESOLUTION|>--- conflicted
+++ resolved
@@ -121,12 +121,6 @@
 	return nil
 }
 
-<<<<<<< HEAD
-// TODO: implement DeleteByUser
-func (s *inmemStore) DeleteByUser(ctx context.Context, userID int64) error {
-	return nil
-=======
 func (s *inmemStore) DeleteByUser(ctx context.Context, userID int64) error {
 	panic("not yet implemented")
->>>>>>> f5cace8b
 }