--- conflicted
+++ resolved
@@ -8,20 +8,14 @@
 	"testing"
 	"time"
 
-	"github.com/grafana/grafana/pkg/bus"
 	"github.com/grafana/grafana/pkg/components/simplejson"
 	"github.com/grafana/grafana/pkg/models"
-	"github.com/grafana/grafana/pkg/services/encryption/ossencryption"
 	"github.com/grafana/grafana/pkg/services/secrets"
 	"github.com/grafana/grafana/pkg/services/secrets/types"
 	"github.com/grafana/grafana/pkg/setting"
 	"github.com/stretchr/testify/assert"
 	"github.com/stretchr/testify/require"
-<<<<<<< HEAD
 	"xorm.io/xorm"
-=======
-	"gopkg.in/ini.v1"
->>>>>>> b4920d79
 )
 
 func TestDashboardSnapshotDBAccess(t *testing.T) {
@@ -32,11 +26,7 @@
 	t.Cleanup(func() {
 		setting.SecretKey = origSecret
 	})
-<<<<<<< HEAD
-	secretsService := secrets.SetupSecretsService(t, MockSecretsStore{store: make(map[string]*types.DataKey, 1)})
-=======
 	secretsService := SetupTestSecretsService(t)
->>>>>>> b4920d79
 	dashboard := simplejson.NewFromAny(map[string]interface{}{"hello": "mupp"})
 
 	t.Run("Given saved snapshot", func(t *testing.T) {
@@ -217,7 +207,6 @@
 	return cmd.Result
 }
 
-<<<<<<< HEAD
 type MockSecretsStore struct {
 	store map[string]*types.DataKey
 }
@@ -251,24 +240,4 @@
 func (m MockSecretsStore) DeleteDataKey(_ context.Context, name string) error {
 	delete(m.store, name)
 	return nil
-=======
-func SetupTestSecretsService(t *testing.T) secrets.SecretsService {
-	t.Helper()
-	defaultKey := "SdlklWklckeLS"
-	if len(setting.SecretKey) > 0 {
-		defaultKey = setting.SecretKey
-	}
-	raw, err := ini.Load([]byte(`
-		[security]
-		secret_key = ` + defaultKey))
-	require.NoError(t, err)
-	settings := &setting.OSSImpl{Cfg: &setting.Cfg{Raw: raw}}
-
-	return secrets.ProvideSecretsService(
-		InitTestDB(t),
-		bus.New(),
-		ossencryption.ProvideService(),
-		settings,
-	)
->>>>>>> b4920d79
 }