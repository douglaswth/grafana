// Libraries
import React, { Component } from 'react';

// Services & Utils
import { processSingleStatPanelData } from '@grafana/ui';
import { config } from 'app/core/config';

// Components
import { Gauge, VizRepeater } from '@grafana/ui';

// Types
import { GaugeOptions } from './types';
import { PanelProps, VizOrientation } from '@grafana/ui/src/types';

interface Props extends PanelProps<GaugeOptions> {}
interface State {
  value: TimeSeriesValue;
}

<<<<<<< HEAD
export class GaugePanel extends PureComponent<Props> {
  renderGauge(value, width, height) {
    const { onInterpolate, options } = this.props;
    const { valueOptions } = options;
    const prefix = onInterpolate(valueOptions.prefix);
    const suffix = onInterpolate(valueOptions.suffix);
=======
export class GaugePanel extends Component<Props, State> {
  constructor(props: Props) {
    super(props);
    this.state = {
      value: this.findValue(props),
    };
  }

  componentDidUpdate(prevProps: Props) {
    if (this.props.panelData !== prevProps.panelData) {
      this.setState({ value: this.findValue(this.props) });
    }
  }

  findValue(props: Props): number | null {
    const { panelData, options } = props;
    const { valueOptions } = options;

    if (panelData.timeSeries) {
      const vmSeries = processTimeSeries({
        timeSeries: panelData.timeSeries,
        nullValueMode: NullValueMode.Null,
      });

      if (vmSeries[0]) {
        return vmSeries[0].stats[valueOptions.stat];
      }
    } else if (panelData.tableData) {
      return panelData.tableData.rows[0].find(prop => prop > 0);
    }
    return null;
  }

  render() {
    const { width, height, replaceVariables, options } = this.props;
    const { valueOptions } = options;
    const { value } = this.state;
>>>>>>> 6f683a8e

    const prefix = replaceVariables(valueOptions.prefix);
    const suffix = replaceVariables(valueOptions.suffix);
    return (
      <Gauge
        value={value}
        width={width}
        height={height}
        prefix={prefix}
        suffix={suffix}
        unit={valueOptions.unit}
        decimals={valueOptions.decimals}
        thresholds={options.thresholds}
        valueMappings={options.valueMappings}
        showThresholdLabels={options.showThresholdLabels}
        showThresholdMarkers={options.showThresholdMarkers}
        minValue={options.minValue}
        maxValue={options.maxValue}
        theme={config.theme}
      />
    );
  }

  render() {
    const { panelData, options, height, width } = this.props;

    const values = processSingleStatPanelData({
      panelData: panelData,
      stat: options.valueOptions.stat,
    });

    return (
      <VizRepeater height={height} width={width} values={values} orientation={VizOrientation.Auto}>
        {({ vizHeight, vizWidth, valueInfo }) => this.renderGauge(valueInfo.value, vizWidth, vizHeight)}
      </VizRepeater>
    );
  }
}<|MERGE_RESOLUTION|>--- conflicted
+++ resolved
@@ -1,5 +1,5 @@
 // Libraries
-import React, { Component } from 'react';
+import React, { PureComponent } from 'react';
 
 // Services & Utils
 import { processSingleStatPanelData } from '@grafana/ui';
@@ -13,59 +13,15 @@
 import { PanelProps, VizOrientation } from '@grafana/ui/src/types';
 
 interface Props extends PanelProps<GaugeOptions> {}
-interface State {
-  value: TimeSeriesValue;
-}
 
-<<<<<<< HEAD
 export class GaugePanel extends PureComponent<Props> {
   renderGauge(value, width, height) {
-    const { onInterpolate, options } = this.props;
+    const { replaceVariables, options } = this.props;
     const { valueOptions } = options;
-    const prefix = onInterpolate(valueOptions.prefix);
-    const suffix = onInterpolate(valueOptions.suffix);
-=======
-export class GaugePanel extends Component<Props, State> {
-  constructor(props: Props) {
-    super(props);
-    this.state = {
-      value: this.findValue(props),
-    };
-  }
-
-  componentDidUpdate(prevProps: Props) {
-    if (this.props.panelData !== prevProps.panelData) {
-      this.setState({ value: this.findValue(this.props) });
-    }
-  }
-
-  findValue(props: Props): number | null {
-    const { panelData, options } = props;
-    const { valueOptions } = options;
-
-    if (panelData.timeSeries) {
-      const vmSeries = processTimeSeries({
-        timeSeries: panelData.timeSeries,
-        nullValueMode: NullValueMode.Null,
-      });
-
-      if (vmSeries[0]) {
-        return vmSeries[0].stats[valueOptions.stat];
-      }
-    } else if (panelData.tableData) {
-      return panelData.tableData.rows[0].find(prop => prop > 0);
-    }
-    return null;
-  }
-
-  render() {
-    const { width, height, replaceVariables, options } = this.props;
-    const { valueOptions } = options;
-    const { value } = this.state;
->>>>>>> 6f683a8e
 
     const prefix = replaceVariables(valueOptions.prefix);
     const suffix = replaceVariables(valueOptions.suffix);
+
     return (
       <Gauge
         value={value}
