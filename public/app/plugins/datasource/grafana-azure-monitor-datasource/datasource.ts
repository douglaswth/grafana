--- conflicted
+++ resolved
@@ -208,7 +208,6 @@
     return this.templateSrv.getVariables().map((v) => `$${v.name}`);
   }
 
-<<<<<<< HEAD
   queriesOnInitDashboard(
     queries: AzureMonitorQuery[],
     dashboardId?: string,
@@ -224,7 +223,12 @@
       queries: queries.map(queryToLog),
     });
   }
+
+  getVariablesRaw() {
+    return this.templateSrv.getVariables();
+  }
 }
+
 type queryLog = {
   hidden: boolean;
   query_type?: AzureQueryType;
@@ -235,11 +239,6 @@
     hidden: !!query.hide,
     query_type: query.queryType,
   };
-=======
-  getVariablesRaw() {
-    return this.templateSrv.getVariables();
-  }
->>>>>>> b1f355fd
 }
 
 function hasQueryForType(query: AzureMonitorQuery): boolean {
